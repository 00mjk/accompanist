--- conflicted
+++ resolved
@@ -3,12 +3,8 @@
 on:
   push:
     branches:
-<<<<<<< HEAD
-      - master
+      - main
       - snapshot
-=======
-      - main
->>>>>>> ff045d78
     paths-ignore:
       - '**.md'
   pull_request:
@@ -105,11 +101,7 @@
           path: junit
 
   deploy:
-<<<<<<< HEAD
     if: github.event_name == 'push' # only deploy for pushed commits (not PRs)
-=======
-    if: github.ref == 'refs/heads/main'
->>>>>>> ff045d78
     runs-on: ubuntu-latest
     needs: [build, test]
     env:
