[versions]
<<<<<<< HEAD
compose = "1.1.0-SNAPSHOT"
composesnapshot = "7838202" # a single character = no snapshot
=======
compose = "1.1.0-beta01"
composesnapshot = "-" # a single character = no snapshot
>>>>>>> 5fcf09a0

# gradlePlugin and lint need to be updated together
gradlePlugin = "7.0.3"
lint = "30.0.3"

ktlint = "0.42.1"
kotlin = "1.5.31"
coroutines = "1.5.2"
okhttp = "3.12.13"
coil = "1.3.2"

androidxtest = "1.4.0"
androidxnavigation = "2.4.0-beta01"

[libraries]
compose-ui-ui = { module = "androidx.compose.ui:ui", version.ref = "compose" }
compose-ui-util = { module = "androidx.compose.ui:ui-util", version.ref = "compose" }
compose-ui-tooling = { module = "androidx.compose.ui:ui-tooling", version.ref = "compose" }
compose-ui-test-junit4 = { module = "androidx.compose.ui:ui-test-junit4", version.ref = "compose" }
compose-ui-test-manifest = { module = "androidx.compose.ui:ui-test-manifest", version.ref = "compose" }
compose-foundation-foundation = { module = "androidx.compose.foundation:foundation", version.ref = "compose" }
compose-foundation-layout = { module = "androidx.compose.foundation:foundation-layout", version.ref = "compose" }
compose-material-material = { module = "androidx.compose.material:material", version.ref = "compose" }
compose-material-iconsext = { module = "androidx.compose.material:material-icons-extended", version.ref = "compose" }
compose-animation-animation = { module = "androidx.compose.animation:animation", version.ref = "compose" }

snapper = "dev.chrisbanes.snapper:snapper:0.1.0"

android-gradlePlugin = { module = "com.android.tools.build:gradle", version.ref = "gradlePlugin" }
gradleMavenPublishPlugin = "com.vanniktech:gradle-maven-publish-plugin:0.17.0"
metalavaGradle = "me.tylerbwong.gradle:metalava-gradle:0.1.9"

glide = "com.github.bumptech.glide:glide:4.12.0"

kotlin-stdlib = { module = "org.jetbrains.kotlin:kotlin-stdlib", version.ref = "kotlin" }
kotlin-stdlibJdk8 = { module = "org.jetbrains.kotlin:kotlin-stdlib-jdk8", version.ref = "kotlin" }
kotlin-gradlePlugin = { module = "org.jetbrains.kotlin:kotlin-gradle-plugin", version.ref = "kotlin" }
kotlin-reflect = { module = "org.jetbrains.kotlin:kotlin-reflect", version.ref = "kotlin" }
kotlin-metadataJvm = "org.jetbrains.kotlinx:kotlinx-metadata-jvm:0.3.0"

kotlin-coroutines-android = { module = "org.jetbrains.kotlinx:kotlinx-coroutines-android", version.ref = "coroutines" }
kotlin-coroutines-test = { module = "org.jetbrains.kotlinx:kotlinx-coroutines-test", version.ref = "coroutines" }

dokka = "org.jetbrains.dokka:dokka-gradle-plugin:1.5.0"

okhttp-okhttp = { module = "com.squareup.okhttp3:okhttp", version.ref = "okhttp" }
okhttp-mockWebServer = { module = "com.squareup.okhttp3:mockwebserver", version.ref = "okhttp" }

coil-coil = { module = "io.coil-kt:coil", version.ref = "coil" }
coil-gif = { module = "io.coil-kt:coil-gif", version.ref = "coil" }
coil-compose = { module = "io.coil-kt:coil-compose", version.ref = "coil" }

androidx-appcompat = "androidx.appcompat:appcompat:1.3.1"
androidx-core = "androidx.core:core-ktx:1.5.0"
androidx-activity-compose = "androidx.activity:activity-compose:1.3.0"
androidx-fragment = "androidx.fragment:fragment-ktx:1.3.6"
androidx-dynamicanimation = "androidx.dynamicanimation:dynamicanimation-ktx:1.0.0-alpha03"
androidx-lifecycle-runtime = "androidx.lifecycle:lifecycle-runtime-ktx:2.4.0"
androidx-lifecycle-viewmodel-compose = "androidx.lifecycle:lifecycle-viewmodel-compose:2.4.0"

androidx-navigation-compose = { module = "androidx.navigation:navigation-compose", version.ref = "androidxnavigation" }
androidx-navigation-testing = { module = "androidx.navigation:navigation-testing", version.ref = "androidxnavigation" }

napier = "io.github.aakira:napier:1.4.1"

androidx-test-core = { module = "androidx.test:core-ktx", version.ref = "androidxtest" }
androidx-test-runner = { module = "androidx.test:runner", version.ref = "androidxtest" }
androidx-test-rules = { module = "androidx.test:rules", version.ref = "androidxtest" }
androidx-test-orchestrator = { module = "androidx.test:orchestrator", version.ref = "androidxtest" }
androidx-test-uiAutomator = "androidx.test.uiautomator:uiautomator:2.2.0"

junit = "junit:junit:4.13"
truth = "com.google.truth:truth:1.1.2"
robolectric = "org.robolectric:robolectric:4.5.1"

affectedmoduledetector = "com.dropbox.affectedmoduledetector:affectedmoduledetector:0.1.2"

android-tools-build-gradle = { module = "com.android.tools.build:gradle", version.ref = "gradlePlugin" }
android-tools-lint-lint = { module = "com.android.tools.lint:lint", version.ref = "lint" }
android-tools-lint-api = { module = "com.android.tools.lint:lint-api", version.ref = "lint" }
android-tools-lint-tests = { module = "com.android.tools.lint:lint-tests", version.ref = "lint" }<|MERGE_RESOLUTION|>--- conflicted
+++ resolved
@@ -1,11 +1,6 @@
 [versions]
-<<<<<<< HEAD
-compose = "1.1.0-SNAPSHOT"
-composesnapshot = "7838202" # a single character = no snapshot
-=======
 compose = "1.1.0-beta01"
 composesnapshot = "-" # a single character = no snapshot
->>>>>>> 5fcf09a0
 
 # gradlePlugin and lint need to be updated together
 gradlePlugin = "7.0.3"
