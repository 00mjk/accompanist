/*
 * Copyright 2020 The Android Open Source Project
 *
 * Licensed under the Apache License, Version 2.0 (the "License");
 * you may not use this file except in compliance with the License.
 * You may obtain a copy of the License at
 *
 *      https://www.apache.org/licenses/LICENSE-2.0
 *
 * Unless required by applicable law or agreed to in writing, software
 * distributed under the License is distributed on an "AS IS" BASIS,
 * WITHOUT WARRANTIES OR CONDITIONS OF ANY KIND, either express or implied.
 * See the License for the specific language governing permissions and
 * limitations under the License.
 */

package com.google.accompanist.buildsrc

object Versions {
    const val ktlint = "0.40.0"
}

object Libs {
<<<<<<< HEAD
    const val androidGradlePlugin = "com.android.tools.build:gradle:7.0.0-alpha11"
=======
    const val androidGradlePlugin = "com.android.tools.build:gradle:7.0.0-alpha12"
>>>>>>> 2ced5144

    const val gradleMavenPublishPlugin = "com.vanniktech:gradle-maven-publish-plugin:0.13.0"

    const val junit = "junit:junit:4.13"

    object Kotlin {
        private const val version = "1.4.32"
        const val stdlib = "org.jetbrains.kotlin:kotlin-stdlib:$version"
        const val gradlePlugin = "org.jetbrains.kotlin:kotlin-gradle-plugin:$version"

        const val binaryCompatibility = "org.jetbrains.kotlinx:binary-compatibility-validator:0.3.0"
    }

    object Dokka {
        private const val version = "1.4.30"
        const val gradlePlugin = "org.jetbrains.dokka:dokka-gradle-plugin:$version"
    }

    object Coroutines {
        private const val version = "1.4.1"
        const val android = "org.jetbrains.kotlinx:kotlinx-coroutines-android:$version"
        const val test = "org.jetbrains.kotlinx:kotlinx-coroutines-test:$version"
    }

    object AndroidX {
        object Test {
            private const val version = "1.2.0"
            const val runner = "androidx.test:runner:$version"
            const val rules = "androidx.test:rules:$version"

            const val ext = "androidx.test.ext:junit:1.1.1"

            const val espressoCore = "androidx.test.espresso:espresso-core:3.2.0"
        }

        const val dynamicanimation = "androidx.dynamicanimation:dynamicanimation-ktx:1.0.0-alpha03"

        const val appcompat = "androidx.appcompat:appcompat:1.3.0-rc01"

        object Compose {
            const val snapshot = "7249939"
            const val version = "1.0.0-SNAPSHOT"

            @JvmStatic
            val snapshotUrl: String
                get() = when {
                    snapshot.isNotEmpty() -> {
                        "https://androidx.dev/snapshots/builds/$snapshot/artifacts/repository/"
                    }
                    else -> throw IllegalArgumentException("Snapshot version not set")
                }

            const val compiler = "androidx.compose.compiler:compiler:$version"

            const val runtime = "androidx.compose.runtime:runtime:$version"
            const val foundation = "androidx.compose.foundation:foundation:${version}"
            const val layout = "androidx.compose.foundation:foundation-layout:${version}"

            const val ui = "androidx.compose.ui:ui:${version}"
            const val material = "androidx.compose.material:material:${version}"
            const val iconsExtended = "androidx.compose.material:material-icons-extended:${version}"

            const val util = "androidx.compose.ui:ui-util:${version}"
            const val tooling = "androidx.compose.ui:ui-tooling:${version}"
            const val test = "androidx.compose.ui:ui-test-junit4:${version}"
        }

        const val core = "androidx.core:core:1.2.0"
        const val coreKtx = "androidx.core:core-ktx:1.2.0"

        const val fragmentKtx = "androidx.fragment:fragment-ktx:1.3.0"

        const val lifecycleKtx = "androidx.lifecycle:lifecycle-runtime-ktx:2.3.0"

        const val core1_5_0 = "androidx.core:core:1.5.0-beta03"

        object Activity {
            const val activityCompose = "androidx.activity:activity-compose:1.3.0-alpha05"
        }
    }

    object Coil {
        private const val version = "1.0.0"
        const val coil = "io.coil-kt:coil:$version"
        const val gif = "io.coil-kt:coil-gif:$version"
    }

    const val glide = "com.github.bumptech.glide:glide:4.11.0"

    const val truth = "com.google.truth:truth:1.0.1"

    object OkHttp {
        const val okhttp = "com.squareup.okhttp3:okhttp:3.12.2"
        const val mockWebServer = "com.squareup.okhttp3:mockwebserver:3.12.2"
    }
}<|MERGE_RESOLUTION|>--- conflicted
+++ resolved
@@ -21,11 +21,7 @@
 }
 
 object Libs {
-<<<<<<< HEAD
-    const val androidGradlePlugin = "com.android.tools.build:gradle:7.0.0-alpha11"
-=======
     const val androidGradlePlugin = "com.android.tools.build:gradle:7.0.0-alpha12"
->>>>>>> 2ced5144
 
     const val gradleMavenPublishPlugin = "com.vanniktech:gradle-maven-publish-plugin:0.13.0"
 
