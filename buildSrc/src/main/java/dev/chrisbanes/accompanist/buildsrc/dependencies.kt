--- conflicted
+++ resolved
@@ -36,12 +36,8 @@
     }
 
     object Dokka {
-<<<<<<< HEAD
-        const val gradlePlugin = "org.jetbrains.dokka:dokka-gradle-plugin:1.4.10"
-=======
         private const val version = "1.4.10.2"
         const val gradlePlugin = "org.jetbrains.dokka:dokka-gradle-plugin:$version"
->>>>>>> 865aaedf
     }
 
     object Coroutines {
